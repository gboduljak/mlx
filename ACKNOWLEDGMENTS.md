# Individual Contributors

If you wish to be acknowledged for your contributions, please list your name
with a short description of your contribution(s) below. For example:

- Jane Smith: Added the `foo` and `bar` ops.

MLX was developed with contributions from the following individuals:

- Nripesh Niketan: Added `softsign`, `softmax`, `hardswish`, `logsoftmax` activation functions. Added `dropout3d` ops. Added `LogicalAnd` and `LogicalOR` ops.
- Juarez Bochi: Fixed bug in cross attention.
- Justin Deschenaux: Sine, Cosine, arange, randint, truncated normal, bernoulli, lion optimizer, Dropout2d, linear and logistic regression python example.
<<<<<<< HEAD
- Diogo Da Cruz: Added `tri`, `tril`, `triu`, `tensordot`, `inner`, `outer` and safetensor support
- Gabrijel Boduljak: Added `mlx.core.linalg`, implemented `norm` method, `InstanceNorm`, and `Upsample2d` layers.
=======
- Diogo Da Cruz: Added `tri`, `tril`, `triu`, `tensordot`, `inner`, `outer`, `tile` and safetensor support
- Gabrijel Boduljak: Added `mlx.core.linalg`, implemented `norm` method and `InstanceNorm` layer.
>>>>>>> 37d98ba6

<a href="https://github.com/ml-explore/mlx/graphs/contributors">
  <img class="dark-light" src="https://contrib.rocks/image?repo=ml-explore/mlx&anon=0&columns=20&max=100&r=true" />
</a>

# Third-Party Software

MLX leverages several third-party software, listed here together with
their license copied verbatim.

## PocketFFT

Copyright (C) 2010-2018 Max-Planck-Society
All rights reserved.

Redistribution and use in source and binary forms, with or without modification,
are permitted provided that the following conditions are met:

* Redistributions of source code must retain the above copyright notice, this
  list of conditions and the following disclaimer.
* Redistributions in binary form must reproduce the above copyright notice, this
  list of conditions and the following disclaimer in the documentation and/or
  other materials provided with the distribution.
* Neither the name of the copyright holder nor the names of its contributors may
  be used to endorse or promote products derived from this software without
  specific prior written permission.

THIS SOFTWARE IS PROVIDED BY THE COPYRIGHT HOLDERS AND CONTRIBUTORS "AS IS" AND
ANY EXPRESS OR IMPLIED WARRANTIES, INCLUDING, BUT NOT LIMITED TO, THE IMPLIED
WARRANTIES OF MERCHANTABILITY AND FITNESS FOR A PARTICULAR PURPOSE ARE
DISCLAIMED. IN NO EVENT SHALL THE COPYRIGHT HOLDER OR CONTRIBUTORS BE LIABLE FOR
ANY DIRECT, INDIRECT, INCIDENTAL, SPECIAL, EXEMPLARY, OR CONSEQUENTIAL DAMAGES
(INCLUDING, BUT NOT LIMITED TO, PROCUREMENT OF SUBSTITUTE GOODS OR SERVICES;
LOSS OF USE, DATA, OR PROFITS; OR BUSINESS INTERRUPTION) HOWEVER CAUSED AND ON
ANY THEORY OF LIABILITY, WHETHER IN CONTRACT, STRICT LIABILITY, OR TORT
(INCLUDING NEGLIGENCE OR OTHERWISE) ARISING IN ANY WAY OUT OF THE USE OF THIS
SOFTWARE, EVEN IF ADVISED OF THE POSSIBILITY OF SUCH DAMAGE.

## metal-cpp

                              Apache License
                        Version 2.0, January 2004
                    http://www.apache.org/licenses/

TERMS AND CONDITIONS FOR USE, REPRODUCTION, AND DISTRIBUTION

1. Definitions.

  "License" shall mean the terms and conditions for use, reproduction,
  and distribution as defined by Sections 1 through 9 of this document.

  "Licensor" shall mean the copyright owner or entity authorized by
  the copyright owner that is granting the License.

  "Legal Entity" shall mean the union of the acting entity and all
  other entities that control, are controlled by, or are under common
  control with that entity. For the purposes of this definition,
  "control" means (i) the power, direct or indirect, to cause the
  direction or management of such entity, whether by contract or
  otherwise, or (ii) ownership of fifty percent (50%) or more of the
  outstanding shares, or (iii) beneficial ownership of such entity.

  "You" (or "Your") shall mean an individual or Legal Entity
  exercising permissions granted by this License.

  "Source" form shall mean the preferred form for making modifications,
  including but not limited to software source code, documentation
  source, and configuration files.

  "Object" form shall mean any form resulting from mechanical
  transformation or translation of a Source form, including but
  not limited to compiled object code, generated documentation,
  and conversions to other media types.

  "Work" shall mean the work of authorship, whether in Source or
  Object form, made available under the License, as indicated by a
  copyright notice that is included in or attached to the work
  (an example is provided in the Appendix below).

  "Derivative Works" shall mean any work, whether in Source or Object
  form, that is based on (or derived from) the Work and for which the
  editorial revisions, annotations, elaborations, or other modifications
  represent, as a whole, an original work of authorship. For the purposes
  of this License, Derivative Works shall not include works that remain
  separable from, or merely link (or bind by name) to the interfaces of,
  the Work and Derivative Works thereof.

  "Contribution" shall mean any work of authorship, including
  the original version of the Work and any modifications or additions
  to that Work or Derivative Works thereof, that is intentionally
  submitted to Licensor for inclusion in the Work by the copyright owner
  or by an individual or Legal Entity authorized to submit on behalf of
  the copyright owner. For the purposes of this definition, "submitted"
  means any form of electronic, verbal, or written communication sent
  to the Licensor or its representatives, including but not limited to
  communication on electronic mailing lists, source code control systems,
  and issue tracking systems that are managed by, or on behalf of, the
  Licensor for the purpose of discussing and improving the Work, but
  excluding communication that is conspicuously marked or otherwise
  designated in writing by the copyright owner as "Not a Contribution."

  "Contributor" shall mean Licensor and any individual or Legal Entity
  on behalf of whom a Contribution has been received by Licensor and
  subsequently incorporated within the Work.

2. Grant of Copyright License. Subject to the terms and conditions of
  this License, each Contributor hereby grants to You a perpetual,
  worldwide, non-exclusive, no-charge, royalty-free, irrevocable
  copyright license to reproduce, prepare Derivative Works of,
  publicly display, publicly perform, sublicense, and distribute the
  Work and such Derivative Works in Source or Object form.

3. Grant of Patent License. Subject to the terms and conditions of
  this License, each Contributor hereby grants to You a perpetual,
  worldwide, non-exclusive, no-charge, royalty-free, irrevocable
  (except as stated in this section) patent license to make, have made,
  use, offer to sell, sell, import, and otherwise transfer the Work,
  where such license applies only to those patent claims licensable
  by such Contributor that are necessarily infringed by their
  Contribution(s) alone or by combination of their Contribution(s)
  with the Work to which such Contribution(s) was submitted. If You
  institute patent litigation against any entity (including a
  cross-claim or counterclaim in a lawsuit) alleging that the Work
  or a Contribution incorporated within the Work constitutes direct
  or contributory patent infringement, then any patent licenses
  granted to You under this License for that Work shall terminate
  as of the date such litigation is filed.

4. Redistribution. You may reproduce and distribute copies of the
  Work or Derivative Works thereof in any medium, with or without
  modifications, and in Source or Object form, provided that You
  meet the following conditions:

  (a) You must give any other recipients of the Work or
      Derivative Works a copy of this License; and

  (b) You must cause any modified files to carry prominent notices
      stating that You changed the files; and

  (c) You must retain, in the Source form of any Derivative Works
      that You distribute, all copyright, patent, trademark, and
      attribution notices from the Source form of the Work,
      excluding those notices that do not pertain to any part of
      the Derivative Works; and

  (d) If the Work includes a "NOTICE" text file as part of its
      distribution, then any Derivative Works that You distribute must
      include a readable copy of the attribution notices contained
      within such NOTICE file, excluding those notices that do not
      pertain to any part of the Derivative Works, in at least one
      of the following places: within a NOTICE text file distributed
      as part of the Derivative Works; within the Source form or
      documentation, if provided along with the Derivative Works; or,
      within a display generated by the Derivative Works, if and
      wherever such third-party notices normally appear. The contents
      of the NOTICE file are for informational purposes only and
      do not modify the License. You may add Your own attribution
      notices within Derivative Works that You distribute, alongside
      or as an addendum to the NOTICE text from the Work, provided
      that such additional attribution notices cannot be construed
      as modifying the License.

  You may add Your own copyright statement to Your modifications and
  may provide additional or different license terms and conditions
  for use, reproduction, or distribution of Your modifications, or
  for any such Derivative Works as a whole, provided Your use,
  reproduction, and distribution of the Work otherwise complies with
  the conditions stated in this License.

5. Submission of Contributions. Unless You explicitly state otherwise,
  any Contribution intentionally submitted for inclusion in the Work
  by You to the Licensor shall be under the terms and conditions of
  this License, without any additional terms or conditions.
  Notwithstanding the above, nothing herein shall supersede or modify
  the terms of any separate license agreement you may have executed
  with Licensor regarding such Contributions.

6. Trademarks. This License does not grant permission to use the trade
  names, trademarks, service marks, or product names of the Licensor,
  except as required for reasonable and customary use in describing the
  origin of the Work and reproducing the content of the NOTICE file.

7. Disclaimer of Warranty. Unless required by applicable law or
  agreed to in writing, Licensor provides the Work (and each
  Contributor provides its Contributions) on an "AS IS" BASIS,
  WITHOUT WARRANTIES OR CONDITIONS OF ANY KIND, either express or
  implied, including, without limitation, any warranties or conditions
  of TITLE, NON-INFRINGEMENT, MERCHANTABILITY, or FITNESS FOR A
  PARTICULAR PURPOSE. You are solely responsible for determining the
  appropriateness of using or redistributing the Work and assume any
  risks associated with Your exercise of permissions under this License.

8. Limitation of Liability. In no event and under no legal theory,
  whether in tort (including negligence), contract, or otherwise,
  unless required by applicable law (such as deliberate and grossly
  negligent acts) or agreed to in writing, shall any Contributor be
  liable to You for damages, including any direct, indirect, special,
  incidental, or consequential damages of any character arising as a
  result of this License or out of the use or inability to use the
  Work (including but not limited to damages for loss of goodwill,
  work stoppage, computer failure or malfunction, or any and all
  other commercial damages or losses), even if such Contributor
  has been advised of the possibility of such damages.

9. Accepting Warranty or Additional Liability. While redistributing
  the Work or Derivative Works thereof, You may choose to offer,
  and charge a fee for, acceptance of support, warranty, indemnity,
  or other liability obligations and/or rights consistent with this
  License. However, in accepting such obligations, You may act only
  on Your own behalf and on Your sole responsibility, not on behalf
  of any other Contributor, and only if You agree to indemnify,
  defend, and hold each Contributor harmless for any liability
  incurred by, or claims asserted against, such Contributor by reason
  of your accepting any such warranty or additional liability.

END OF TERMS AND CONDITIONS

APPENDIX: How to apply the Apache License to your work.

  To apply the Apache License to your work, attach the following
  boilerplate notice, with the fields enclosed by brackets "[]"
  replaced with your own identifying information. (Don't include
  the brackets!)  The text should be enclosed in the appropriate
  comment syntax for the file format. We also recommend that a
  file or class name and description of purpose be included on the
  same "printed page" as the copyright notice for easier
  identification within third-party archives.

Copyright © 2023 Apple Inc.

Licensed under the Apache License, Version 2.0 (the "License");
you may not use this file except in compliance with the License.
You may obtain a copy of the License at

    http://www.apache.org/licenses/LICENSE-2.0

Unless required by applicable law or agreed to in writing, software
distributed under the License is distributed on an "AS IS" BASIS,
WITHOUT WARRANTIES OR CONDITIONS OF ANY KIND, either express or implied.
See the License for the specific language governing permissions and
limitations under the License.<|MERGE_RESOLUTION|>--- conflicted
+++ resolved
@@ -10,13 +10,8 @@
 - Nripesh Niketan: Added `softsign`, `softmax`, `hardswish`, `logsoftmax` activation functions. Added `dropout3d` ops. Added `LogicalAnd` and `LogicalOR` ops.
 - Juarez Bochi: Fixed bug in cross attention.
 - Justin Deschenaux: Sine, Cosine, arange, randint, truncated normal, bernoulli, lion optimizer, Dropout2d, linear and logistic regression python example.
-<<<<<<< HEAD
-- Diogo Da Cruz: Added `tri`, `tril`, `triu`, `tensordot`, `inner`, `outer` and safetensor support
+- Diogo Da Cruz: Added `tri`, `tril`, `triu`, `tensordot`, `inner`, `outer`, `tile` and safetensor support
 - Gabrijel Boduljak: Added `mlx.core.linalg`, implemented `norm` method, `InstanceNorm`, and `Upsample2d` layers.
-=======
-- Diogo Da Cruz: Added `tri`, `tril`, `triu`, `tensordot`, `inner`, `outer`, `tile` and safetensor support
-- Gabrijel Boduljak: Added `mlx.core.linalg`, implemented `norm` method and `InstanceNorm` layer.
->>>>>>> 37d98ba6
 
 <a href="https://github.com/ml-explore/mlx/graphs/contributors">
   <img class="dark-light" src="https://contrib.rocks/image?repo=ml-explore/mlx&anon=0&columns=20&max=100&r=true" />
