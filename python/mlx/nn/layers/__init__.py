--- conflicted
+++ resolved
@@ -36,11 +36,13 @@
 from mlx.nn.layers.dropout import Dropout, Dropout2d
 from mlx.nn.layers.embedding import Embedding
 from mlx.nn.layers.linear import Linear
-<<<<<<< HEAD
-from mlx.nn.layers.normalization import GroupNorm, InstanceNorm, LayerNorm, RMSNorm
-=======
-from mlx.nn.layers.normalization import BatchNorm, GroupNorm, LayerNorm, RMSNorm
->>>>>>> 673af67c
+from mlx.nn.layers.normalization import (
+    BatchNorm,
+    GroupNorm,
+    InstanceNorm,
+    LayerNorm,
+    RMSNorm,
+)
 from mlx.nn.layers.positional_encoding import ALiBi, RoPE, SinusoidalPositionalEncoding
 from mlx.nn.layers.quantized import QuantizedLinear
 from mlx.nn.layers.transformer import (
