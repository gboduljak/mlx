# Copyright © 2023 Apple Inc.

from mlx.nn.layers.activations import (
    CELU,
    ELU,
    GELU,
    SELU,
    Hardswish,
    LeakyReLU,
    LogSigmoid,
    LogSoftmax,
    Mish,
    PReLU,
    ReLU,
    ReLU6,
    SiLU,
    Softmax,
    Softplus,
    Softsign,
    Step,
    Tanh,
    celu,
    elu,
    gelu,
    gelu_approx,
    gelu_fast_approx,
    hardswish,
    leaky_relu,
    log_sigmoid,
    log_softmax,
    mish,
    prelu,
    relu,
    relu6,
    selu,
    silu,
    softmax,
    softplus,
    softsign,
    step,
    tanh,
)
from mlx.nn.layers.base import Module
from mlx.nn.layers.containers import Sequential
from mlx.nn.layers.convolution import Conv1d, Conv2d
from mlx.nn.layers.dropout import Dropout, Dropout2d, Dropout3d
from mlx.nn.layers.embedding import Embedding
<<<<<<< HEAD
from mlx.nn.layers.linear import Linear
from mlx.nn.layers.normalization import (
    BatchNorm,
    GroupNorm,
    InstanceNorm,
    LayerNorm,
    RMSNorm,
)
=======
from mlx.nn.layers.linear import Bilinear, Identity, Linear
from mlx.nn.layers.normalization import BatchNorm, GroupNorm, LayerNorm, RMSNorm
>>>>>>> 99c80a2c
from mlx.nn.layers.positional_encoding import ALiBi, RoPE, SinusoidalPositionalEncoding
from mlx.nn.layers.quantized import QuantizedLinear
from mlx.nn.layers.transformer import (
    MultiHeadAttention,
    Transformer,
    TransformerEncoder,
    TransformerEncoderLayer,
)<|MERGE_RESOLUTION|>--- conflicted
+++ resolved
@@ -45,8 +45,6 @@
 from mlx.nn.layers.convolution import Conv1d, Conv2d
 from mlx.nn.layers.dropout import Dropout, Dropout2d, Dropout3d
 from mlx.nn.layers.embedding import Embedding
-<<<<<<< HEAD
-from mlx.nn.layers.linear import Linear
 from mlx.nn.layers.normalization import (
     BatchNorm,
     GroupNorm,
@@ -54,10 +52,7 @@
     LayerNorm,
     RMSNorm,
 )
-=======
 from mlx.nn.layers.linear import Bilinear, Identity, Linear
-from mlx.nn.layers.normalization import BatchNorm, GroupNorm, LayerNorm, RMSNorm
->>>>>>> 99c80a2c
 from mlx.nn.layers.positional_encoding import ALiBi, RoPE, SinusoidalPositionalEncoding
 from mlx.nn.layers.quantized import QuantizedLinear
 from mlx.nn.layers.transformer import (
