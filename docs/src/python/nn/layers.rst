--- conflicted
+++ resolved
@@ -29,14 +29,10 @@
    RMSNorm
    ReLU
    RoPE
-<<<<<<< HEAD
-   SinusoidalPositionalEncoding
-   Upsample2d
-=======
    SELU
    Sequential
    SiLU
    SinusoidalPositionalEncoding
    Step
    Transformer
->>>>>>> 37d98ba6
+   Upsample2d